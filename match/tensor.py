from __future__ import annotations

from copy import deepcopy
from logging import info

from operator import add, ge, gt, le, lt, mul, pow
from math import exp, ceil, prod
from random import gauss

import numpy as np

<<<<<<< HEAD
from icecream import ic

use_numpy = True

if use_numpy:
    from .tensordata_numpy import TensorData
else:
    from .tensordata import TensorData

=======
>>>>>>> 05be8c1d

class Tensor(object):
    def __init__(
        self, data: TensorData, children: tuple = ()
    ) -> None:
        """A Tensor object that tracks computations for computing gradients."""
        # super().__init__()
<<<<<<< HEAD
        self.data: TensorData = data
        # issue here
        self.grad = TensorData(*self.shape)
=======
        self.shape: tuple = data.shape
        self.data: TensorData = data
        self.use_numpy: bool = self.data.use_numpy
        self.grad = TensorData(*self.shape, use_numpy=self.use_numpy)
>>>>>>> 05be8c1d

        # Backpropagation compute graph
        self._gradient = lambda: None
        self._children = set(children)

    def __repr__(self) -> str:
        return self.data.__repr__()

    def __str__(self) -> str:
        return self.__repr__()

    def randn(*shape, generator=lambda: gauss(0, 1), use_numpy=False) -> Tensor:
        if isinstance(shape[0], tuple):
            shape = shape[0]

        if use_numpy:
<<<<<<< HEAD
            data = TensorData(
                *shape,
                numpy_data=np.random.default_rng().normal(0, 1, size=shape),
=======
            rng = np.random.default_rng(seed=47)
            data = TensorData(
                *shape,
                use_numpy=True,
                numpy_data=rng.random(shape),
>>>>>>> 05be8c1d
            )
            return Tensor(data=data)

        if not shape:
            return Tensor(TensorData(value=generator()))

        rand_tensordata = TensorData(0)
        data = [TensorData(value=generator()) for _ in range(prod(shape))]
        rand_tensordata._data = data
        rand_tensordata.reshape_(shape)
        return Tensor(rand_tensordata)

    def backward(self) -> None:
        """Compute all gradients using backpropagation."""

        sorted_nodes: list[Tensor] = []
        visited: set[Tensor] = set()

        # Sort all elements in the compute graph using a topological ordering (DFS)
        # (Creating a closure here for convenience; capturing sorted_nodes and visited)
        def topological_sort(node: Tensor) -> None:
            if node not in visited:
                visited.add(node)
                for child in node._children:
                    topological_sort(child)
                sorted_nodes.append(node)

        # Perform the topological sort
        topological_sort(self)

        # Initialize all gradients with ones
        self.grad.ones_()

        # Update gradients from output to input (backwards)
        info("Computing gradients using backpropagation.")
        for node in reversed(sorted_nodes):
            node._gradient()

    @property
    def T(self) -> Tensor:
        """Return a transposed version of this Tensor."""
        result = Tensor(self.data.T, children=(self,))

        def _gradient() -> None:
            info(f"Gradient of transpose. Shape: {self.shape}")
            self.grad += result.grad.T

        result._gradient = _gradient
        return result

    @property
    def numel(self) -> int:
        return self.data.numel()
    
    @property
    def shape(self) -> int:
        return self.data.shape

<<<<<<< HEAD
    def sum(self, dim: tuple | int = None, keepdims: bool = False) -> Tensor:
        """Return the sum of all values across dimensions"""
        result = Tensor(self.data.sum(dims=dim, keepdims=keepdims), children=(self,))

        def _gradient() -> None:
            info(f"Gradient of summation. Shape: {self.shape}")
            self.grad += 1 * result.grad
=======
    def sum(self) -> Tensor:
        """Return the sum of all values across both dimensions."""
        result = Tensor(TensorData(value=self.data.sum(), use_numpy=self.use_numpy), children=(self,))

        def _gradient() -> None:
            info(f"Gradient of summation. Shape: {self.shape}")
            self.grad += TensorData(*self.shape, value=result.data.item(), use_numpy=self.use_numpy)
>>>>>>> 05be8c1d

        result._gradient = _gradient
        return result

    def mean(self, dim: tuple | int = None, keepdims: bool = False) -> Tensor:
        """Return the mean of all values across both dimensions."""
<<<<<<< HEAD
        result = Tensor(self.data.mean(dims=dim, keepdims=keepdims), children=(self,))

        def _gradient() -> None:
            info(f"Gradient of mean. Shape: {self.shape}")
            # Calculate the number of elements in the mean
            num_elements_in_mean = self.numel / result.numel
            self.grad += (1 / num_elements_in_mean) * result.grad
=======
        result = Tensor(TensorData(value=self.data.mean(), use_numpy=self.use_numpy), children=(self,))

        def _gradient() -> None:
            info(f"Gradient of mean. Shape: {self.shape}")
            self.grad += TensorData(*self.shape, value=result.data.item() / self.numel, use_numpy=self.use_numpy)
>>>>>>> 05be8c1d

        result._gradient = _gradient
        return result

    def relu(self) -> Tensor:
        """Element-wise rectified linear unit (ReLU)."""
        result = Tensor(self.data.relu(), children=(self,), use_numpy = self.data.use_numpy)

        def _gradient() -> None:
            info(f"Gradient of ReLU. Shape: {self.shape}")
            self.grad += (result.data > 0) * result.grad

        result._gradient = _gradient
        return result

    def sigmoid(self) -> Tensor:
        """Element-wise sigmoid."""
        result = Tensor(self.data.sigmoid(), children=(self,))

        def _gradient() -> None:
            info(f"Gradient of sigmoid. Shape: {self.shape}")
            self.grad += result.data * (1 - result.data) * result.grad

        result._gradient = _gradient
        return result

    def __add__(self, rhs: float | int | Tensor) -> Tensor:
        """Element-wise addition."""
        assert isinstance(rhs, (float, int, Tensor)), f"Wrong type: {type(rhs)}"

        rhs_vals = rhs.data if isinstance(rhs, Tensor) else rhs
        children = (self, rhs) if isinstance(rhs, Tensor) else (self,)
        result = Tensor(self.data + rhs_vals, children=children)

        def _gradient() -> None:
            info(f"Gradient of addition (LHS). Shape: {self.shape}")
            self.grad += result.grad.unbroadcast(*self.shape)
            if isinstance(rhs, Tensor):
                info(f"Gradient of addition (RHS). Shape: {self.shape}")
                rhs.grad += result.grad.unbroadcast(*rhs.shape)

        result._gradient = _gradient
        return result

    def __mul__(self, rhs: float | int | Tensor) -> Tensor:
        """Element-wise multiplication."""
        assert isinstance(rhs, (float, int, Tensor)), f"Wrong type: {type(rhs)}"

        rhs_vals = rhs.data if isinstance(rhs, Tensor) else rhs
        children = (self, rhs) if isinstance(rhs, Tensor) else (self,)
        result = Tensor(self.data * rhs_vals, children=children)

        def _gradient() -> None:
            info(f"Gradient of multiplication (LHS). Shape: {self.shape}")
            self.grad += (rhs_vals * result.grad).unbroadcast(*self.shape)
            if isinstance(rhs, Tensor):
                info(f"Gradient of multiplication (RHS). Shape: {self.shape}")
                rhs.grad += (self.data * result.grad).unbroadcast(*rhs.shape)

        result._gradient = _gradient
        return result

    def __pow__(self, rhs: float | int) -> Tensor:
        """Element-wise exponentiation: self^rhs."""
        assert isinstance(rhs, (float, int)), f"Wrong type: {type(rhs)}"

        result = Tensor(self.data**rhs, children=(self,))

        def _gradient() -> None:
            info(f"Gradient of exponentiation. Shape: {self.shape}")
            self.grad += rhs * self.data ** (rhs - 1) * result.grad

        result._gradient = _gradient
        return result

    def __matmul__(self, rhs: Tensor) -> Tensor:
        """Tensor multiplication: self @ rhs."""
        assert isinstance(rhs, Tensor), f"Wrong type: {type(rhs)}"
        lhs_dims, rhs_dims = len(self.shape), len(rhs.shape)
        # Go through each of the cases

        if lhs_dims == 1 and rhs_dims == 1:
            # Return the dot product, has gradient logic encoded
            return (self * rhs).sum()         
        
        result = Tensor(self.data @ rhs.data, children=(self, rhs))
        if lhs_dims >= 2 and rhs_dims >= 2: # Like normal
            self_permutation = tuple(range(lhs_dims - 2)) + (lhs_dims - 1, lhs_dims - 2)
            rhs_permutation = tuple(range(rhs_dims - 2)) + (rhs_dims - 1, rhs_dims - 2)
            def _gradient() -> None:
                info(f"Gradient of Tensor multiplication (LHS). Shape: {self.shape}")
                g = result.grad @ rhs.data.permute(*rhs_permutation)
                self.grad += g.unbroadcast(*self.shape)
                info(f"Gradient of Tensor multiplication (RHS). Shape: {self.shape}")
                g = self.data.permute(*self_permutation) @ result.grad
                rhs.grad += g.unbroadcast(*rhs.shape)

        elif lhs_dims == 1 and rhs_dims >= 2:
            rhs_permutation = tuple(range(rhs_dims - 2)) + (rhs_dims - 1, rhs_dims - 2)
            def _gradient() -> None:
                info(f"Gradient of Tensor multiplication (LHS). Shape: {self.shape}")
                g = result.grad.reshape(result.shape[:-1] + (1,) + result.shape[-1:]) @ rhs.data.permute(*rhs_permutation)
                # The broadcast will take of the 1 in the second last position
                self.grad += g.unbroadcast(*self.shape)
                info(f"Gradient of Tensor multiplication (RHS). Shape: {self.shape}")
                g = self.data.reshape((self.shape[0], 1)) @ result.grad.reshape(result.shape[:-1] + (1,) + result.shape[-1:])
                rhs.grad += g.unbroadcast(*rhs.shape)

        elif lhs_dims >= 2 and rhs_dims == 1:
            # If the RHS has dim 1, rhs is technically a column vector
            # append a 1 to its dimension (4,) -> (4,1)
            self_permutation = tuple(range(lhs_dims - 2)) + (lhs_dims - 1, lhs_dims - 2)
            def _gradient() -> None:
                info(f"Gradient of Tensor multiplication (LHS). Shape: {self.shape}")
                g = result.grad.reshape(result.shape + (1,)) @ rhs.data.reshape((1,rhs.shape[0]))
                self.grad += g.unbroadcast(*self.shape)
                info(f"Gradient of Tensor multiplication (RHS). Shape: {self.shape}")
                # Add a one to result grad dimension
                g = self.data.permute(*self_permutation) @ result.grad.reshape(result.shape + (1,))
                # Then remove the last "1" dimension it after multiplication
                g.reshape_(g.shape[:-1])
                rhs.grad += g.unbroadcast(*rhs.shape)

        result._gradient = _gradient
        return result

    def __radd__(self, lhs: float | int) -> Tensor:
        """Element-wise addition is commutative: lhs + self."""
        return self + lhs

    def __sub__(self, rhs: float | int | Tensor) -> Tensor:
        """Element-wise subtraction: self - rhs is equivalent to self + (-rhs)."""
        return self + (-rhs)

    def __rsub__(self, lhs: float | int) -> Tensor:
        """Self as RHS in element-wise subtraction: lhs - self."""
        return -self + lhs

    def __rmul__(self, lhs: float | int) -> Tensor:
        """Element-wise multiplication is commutative: lhs * self."""
        return self * lhs

    def __truediv__(self, rhs: float | int) -> Tensor:
        """Element-wise division: self / rhs."""
        return self * rhs**-1

    def __rtruediv__(self, lhs: float | int) -> Tensor:
        """Self as RHS in element-wise division: lhs / self."""
        return lhs * self**-1

    def __neg__(self) -> Tensor:
        """Element-wise unary negation: -self."""
        return self * -1

    def __getitem__(self, coords) -> Tensor:
        # What about children here???
        return Tensor(data=self.data[coords], children=())

    def __setitem__(self, coords, value) -> None:
        self.data[coords] = value

    # Implement gradient for these functions
    # unpermuting and un-reshaping

    def reshape(self, *shape: int) -> Tensor:
        """Helper method to reshape and return a new TensorData object without changing the data"""
        # The reshape method can accept either a variadict or a tuple.
        result: Tensor = Tensor(self.data.reshape(tuple(shape)), children=(self,))

        def _gradient() -> None:
            info(f"Gradient of reshape. Shape: {self.shape}")
            # Permuting the result with the same parameter (reverse)
            self.grad += result.grad.reshape(self.shape)

        result._gradient = _gradient
        return result

    def permute(self, *dims: int) -> Tensor:

        result: Tensor = Tensor(self.data.permute(*dims), children=(self,))

        def _gradient() -> None:
            info(f"Gradient of permute. Shape: {self.shape}")
            # Permuting the result with the same parameter (reverse)
            new_dims = tuple(dims.index(i) for i in range(len(dims)))
            self.grad += result.grad.permute(*new_dims)

        result._gradient = _gradient
        return result

    def exp(self) -> Tensor:
        """Performs element-wise exp"""
        result: Tensor = Tensor(self.data.exp(), children=(self,))

        def _gradient() -> None:
            self.grad += self.data.exp() * result.grad

        result._gradient = _gradient
        return result

    def var(
        self, dim: tuple | int = None, correction=1, keepdims: bool = False
    ) -> Tensor:
        """Calculates the variance over the dimensions specified by dim.
        dim can be a single dimension, list of dimensions, or None to reduce over all dimensions.
        """
        squared_deviation_from_mean = (self - self.mean(dim, keepdims)) ** 2
        # The var is the average squared distance from the mean.
        # TODO: account for degrees of freedom
        var = squared_deviation_from_mean.mean(dim, keepdims)
        return var<|MERGE_RESOLUTION|>--- conflicted
+++ resolved
@@ -9,7 +9,7 @@
 
 import numpy as np
 
-<<<<<<< HEAD
+
 from icecream import ic
 
 use_numpy = True
@@ -19,8 +19,6 @@
 else:
     from .tensordata import TensorData
 
-=======
->>>>>>> 05be8c1d
 
 class Tensor(object):
     def __init__(
@@ -28,16 +26,9 @@
     ) -> None:
         """A Tensor object that tracks computations for computing gradients."""
         # super().__init__()
-<<<<<<< HEAD
         self.data: TensorData = data
         # issue here
         self.grad = TensorData(*self.shape)
-=======
-        self.shape: tuple = data.shape
-        self.data: TensorData = data
-        self.use_numpy: bool = self.data.use_numpy
-        self.grad = TensorData(*self.shape, use_numpy=self.use_numpy)
->>>>>>> 05be8c1d
 
         # Backpropagation compute graph
         self._gradient = lambda: None
@@ -54,17 +45,9 @@
             shape = shape[0]
 
         if use_numpy:
-<<<<<<< HEAD
             data = TensorData(
                 *shape,
                 numpy_data=np.random.default_rng().normal(0, 1, size=shape),
-=======
-            rng = np.random.default_rng(seed=47)
-            data = TensorData(
-                *shape,
-                use_numpy=True,
-                numpy_data=rng.random(shape),
->>>>>>> 05be8c1d
             )
             return Tensor(data=data)
 
@@ -123,7 +106,6 @@
     def shape(self) -> int:
         return self.data.shape
 
-<<<<<<< HEAD
     def sum(self, dim: tuple | int = None, keepdims: bool = False) -> Tensor:
         """Return the sum of all values across dimensions"""
         result = Tensor(self.data.sum(dims=dim, keepdims=keepdims), children=(self,))
@@ -131,22 +113,12 @@
         def _gradient() -> None:
             info(f"Gradient of summation. Shape: {self.shape}")
             self.grad += 1 * result.grad
-=======
-    def sum(self) -> Tensor:
-        """Return the sum of all values across both dimensions."""
-        result = Tensor(TensorData(value=self.data.sum(), use_numpy=self.use_numpy), children=(self,))
-
-        def _gradient() -> None:
-            info(f"Gradient of summation. Shape: {self.shape}")
-            self.grad += TensorData(*self.shape, value=result.data.item(), use_numpy=self.use_numpy)
->>>>>>> 05be8c1d
 
         result._gradient = _gradient
         return result
 
     def mean(self, dim: tuple | int = None, keepdims: bool = False) -> Tensor:
         """Return the mean of all values across both dimensions."""
-<<<<<<< HEAD
         result = Tensor(self.data.mean(dims=dim, keepdims=keepdims), children=(self,))
 
         def _gradient() -> None:
@@ -154,13 +126,6 @@
             # Calculate the number of elements in the mean
             num_elements_in_mean = self.numel / result.numel
             self.grad += (1 / num_elements_in_mean) * result.grad
-=======
-        result = Tensor(TensorData(value=self.data.mean(), use_numpy=self.use_numpy), children=(self,))
-
-        def _gradient() -> None:
-            info(f"Gradient of mean. Shape: {self.shape}")
-            self.grad += TensorData(*self.shape, value=result.data.item() / self.numel, use_numpy=self.use_numpy)
->>>>>>> 05be8c1d
 
         result._gradient = _gradient
         return result

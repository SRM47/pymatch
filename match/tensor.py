--- conflicted
+++ resolved
@@ -28,7 +28,7 @@
     def __str__(self) -> str:
         return self.__repr__()
 
-    def randn(*shape, generator=gauss) -> Tensor:
+    def randn(*shape, generator=lambda: gauss(0, 1)) -> Tensor:
         if isinstance(shape[0], tuple):
             shape = shape(0)
         if not shape:
@@ -99,12 +99,8 @@
 
         def _gradient() -> None:
             info(f"Gradient of mean. Shape: {self.shape}")
-<<<<<<< HEAD
-            n = len(self.data._data)  # Equivalent to prod(self.shape), just cheaper.
-            self.grad += TensorData(*self.shape, value=result.data.item() / n)
-=======
             self.grad += TensorData(*self.shape, value=result.data.item() / self.numel)
->>>>>>> d53b6f31
+
 
         result._gradient = _gradient
         return result
